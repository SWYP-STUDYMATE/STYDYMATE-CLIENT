import React, { useEffect } from "react";
import { useLocation, useNavigate } from "react-router-dom";
import LogoutButton from "../components/LogoutButton";
import api from "../api";
import ProgressBar from "../components/PrograssBar";
import TokenTest from "../components/TokenTest";
import CommonButton from "../components/CommonButton";
import useProfileStore from "../store/profileStore";
import CommonChecklistItem from "../components/CommonChecklist";

export default function Main() {
  const navigate = useNavigate();
  const { search } = useLocation();
  const { setProfileImage, setEnglishName, setResidence } = useProfileStore(); // 스토어 action 가져오기

  useEffect(() => {
    const params = new URLSearchParams(search);
    const accessToken = params.get("accessToken");

    const fetchUserProfile = async () => {
      try {
        // 1. 사용자 이름(닉네임) 가져오기
        const nameResponse = await api.get("/user/name");
        setEnglishName(nameResponse.data.name);

        // 2. 프로필 이미지 URL 가져오기
        const profileResponse = await api.get("/user/profile");
        setProfileImage(profileResponse.data.url);
      } catch (error) {
        console.error("프로필 정보를 가져오는데 실패했습니다.", error);
        navigate("/", { replace: true });
      }
    };

    if (accessToken) {
      localStorage.setItem("accessToken", accessToken);
      // URL에서 토큰 파라미터 제거
      navigate("/main", { replace: true });
      fetchUserProfile(); // 토큰 저장 후 즉시 프로필 정보 요청
    } else if (localStorage.getItem("accessToken")) {
      fetchUserProfile(); // 페이지 새로고침 시 프로필 정보 요청
    } else {
      navigate("/", { replace: true });
    }
  }, [search, navigate, setProfileImage, setEnglishName]);

  const englishName = useProfileStore((state) => state.englishName);
  const nickname = englishName || "회원";
  const residence = useProfileStore((state) => state.residence);
  const profileImage = useProfileStore((state) => state.profileImage);

  const handleGoToChat = () => {
    navigate("/chat");
  };

  return (
    <div className="bg-[#fafafa] min-h-screen flex flex-col items-center justify-center">
      <div className="w-[120px] h-[120px] rounded-full bg-[#e7e7e7] flex items-center justify-center overflow-hidden mb-6">
        {profileImage ? (
          <img
            src={profileImage}
            alt="프로필"
            className="object-cover w-full h-full"
          />
        ) : (
          <span className="text-[#929292] text-xl">No Image</span>
        )}
      </div>
      <h1 className="text-3xl font-bold mb-4">{nickname}님, 환영합니다!</h1>
      <p className="mb-8">거주지&시간대: {residence}</p>
      <p className="mb-8">
        임시로 만든 메인페이지입니다. <br />
        테스트 주구창창 여기다 다 될거임
      </p>
      <LogoutButton />
      <TokenTest />
      <ProgressBar total={100} value={50} />
<<<<<<< HEAD
      <div className="mt-8 w-64">
        <CommonButton text="채팅방으로 이동(테스트)" onClick={handleGoToChat} />
      </div>
=======
      <CommonChecklistItem label="취업/진학" checked={true} onChange={() => {}} />
>>>>>>> cfa0f020
    </div>
  );
}<|MERGE_RESOLUTION|>--- conflicted
+++ resolved
@@ -75,13 +75,13 @@
       <LogoutButton />
       <TokenTest />
       <ProgressBar total={100} value={50} />
-<<<<<<< HEAD
+
       <div className="mt-8 w-64">
         <CommonButton text="채팅방으로 이동(테스트)" onClick={handleGoToChat} />
       </div>
-=======
+
       <CommonChecklistItem label="취업/진학" checked={true} onChange={() => {}} />
->>>>>>> cfa0f020
+
     </div>
   );
 }