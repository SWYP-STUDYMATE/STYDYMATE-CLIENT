import React, { useState } from "react";
import Header from "../../components/Header";
import ProgressBar from "../../components/PrograssBar";
import { saveEnglishName} from "../../api/onboarding";
import CommonButton from "../../components/CommonButton";
import useProfileStore from "../../store/profileStore";
import { useNavigate } from "react-router-dom";
import { useAlert } from "../../hooks/useAlert.jsx";

export default function OnboardingInfo() {
  const setEnglishName = useProfileStore((state) => state.setEnglishName);
  const [inputValue, setInputValue] = useState("");
  const [hasInvalidInput, setHasInvalidInput] = useState(false);
  const navigate = useNavigate();
  const { showError } = useAlert();

  // 영어만 입력 허용 (공백 포함)
  const handleChange = (e) => {
    const value = e.target.value;
    if (/^[a-zA-Z\s]*$/.test(value)) {
      setInputValue(value);
      setHasInvalidInput(false);
    } else {
      // 유효하지 않은 문자 입력 시 경고 표시
      setHasInvalidInput(true);
      setTimeout(() => setHasInvalidInput(false), 2000); // 2초 후 자동 사라짐
    }
  };

  // 영어 1자 이상 입력 시 버튼 활성화 (공백 제거 후 체크)
  const isButtonEnabled = inputValue.trim().length > 0;

  // 버튼 클릭 시만 저장
  const handleNext = async () => {
    const trimmedName = inputValue.trim();

    // 🔍 디버깅 로그 추가
    console.log("🔍 [OnboardingInfo1] handleNext 시작");
    console.log("🔍 입력된 이름:", trimmedName);
    console.log("🔍 LocalStorage 토큰 확인:");
    console.log("🔍 - accessToken:", localStorage.getItem("accessToken") ? "존재" : "없음");
    console.log("🔍 - refreshToken:", localStorage.getItem("refreshToken") ? "존재" : "없음");

    // 추가 유효성 검사
    if (trimmedName.length < 2) {
      showError("이름은 최소 2글자 이상 입력해주세요.");
      return;
    }

    if (trimmedName.length > 50) {
      showError("이름은 50글자를 초과할 수 없습니다.");
      return;
    }

    try {
<<<<<<< HEAD
      await saveEnglishName({
        englishName: trimmedName
=======
      console.log("🔍 saveOnboardingStep1 호출 시작");
      await saveOnboardingStep1({
        englishName: trimmedName,
        residence: '',
        profileImage: null,
        intro: ''
>>>>>>> 347376af
      });
      console.log("🔍 saveOnboardingStep1 성공");
      setEnglishName(trimmedName);
      navigate("/onboarding-info/2");
      console.log("🔍 온보딩 1단계 저장 완료:", trimmedName);
    } catch (e) {
      console.log("🔍 ❌ saveOnboardingStep1 실패:", e);
      console.log("🔍 ❌ Error response:", e.response);
      console.log("🔍 ❌ Error status:", e.response?.status);
      console.log("🔍 ❌ Error data:", e.response?.data);
      showError("영어 이름 저장에 실패했습니다.");
      console.error(e);
    }
  };

  return (
    <div className="bg-[#FFFFFF] min-h-screen max-w-[768px] w-full mx-auto">
      <Header />
      <ProgressBar total={5} value={1} className="mt-[19px]" />
      <div className="mx-auto mt-[19px] max-w-[720px] w-full px-6">
        <h1 className="text-[32px] font-bold leading-[42px] text-[#111111]">
          파트너가 편하게 부를 수 있는 이름을 입력해주세요!
        </h1>
      </div>
      {/* Figma nickname input section */}
      <div className="mx-auto mt-[32px] max-w-[720px] w-full px-6">
        <label className="block text-[16px] font-medium leading-[24px] text-[#343a40] mb-[8px]">
          영어 이름
        </label>
        <div className="relative">
          <input
            type="text"
            placeholder="예: John, Sarah, Alex"
            value={inputValue}
            onChange={handleChange}
            maxLength={50}
            className={`w-full h-[56px] px-[16px] border rounded-[6px] bg-[#ffffff] text-[16px] font-medium text-[#111111] placeholder-[#929292] outline-none transition-colors duration-200 ${
              hasInvalidInput 
                ? 'border-[#EA4335] focus:border-[#EA4335]' 
                : 'border-[#ced4da] focus:border-[#111111]'
            }`}
          />
          {/* 글자수 표시 */}
          <div className="absolute right-3 top-1/2 transform -translate-y-1/2 text-[12px] text-[#929292]">
            {inputValue.length}/50
          </div>
        </div>
        
        {/* 실시간 피드백 메시지 */}
        {hasInvalidInput && (
          <div className="flex items-center mt-2 text-[#EA4335] text-[14px]">
            <svg className="w-4 h-4 mr-1" fill="currentColor" viewBox="0 0 20 20">
              <path fillRule="evenodd" d="M18 10a8 8 0 11-16 0 8 8 0 0116 0zm-7 4a1 1 0 11-2 0 1 1 0 012 0zm-1-9a1 1 0 00-1 1v4a1 1 0 102 0V6a1 1 0 00-1-1z" clipRule="evenodd" />
            </svg>
            영어 알파벳과 공백만 입력 가능합니다
          </div>
        )}
        
        {/* 입력 가이드 */}
        <div className="mt-2 text-[12px] text-[#606060]">
          • 영어 알파벳과 공백만 사용 가능
          • 최소 2글자 이상, 최대 50글자
          • 예시: John, Sarah Kim, Alex Johnson
        </div>
        
        {/* 글자수 부족 경고 */}
        {inputValue.trim().length > 0 && inputValue.trim().length < 2 && (
          <div className="flex items-center mt-2 text-[#FFA500] text-[14px]">
            <svg className="w-4 h-4 mr-1" fill="currentColor" viewBox="0 0 20 20">
              <path fillRule="evenodd" d="M8.257 3.099c.765-1.36 2.722-1.36 3.486 0l5.58 9.92c.75 1.334-.213 2.98-1.742 2.98H4.42c-1.53 0-2.493-1.646-1.743-2.98l5.58-9.92zM11 13a1 1 0 11-2 0 1 1 0 012 0zm-1-8a1 1 0 00-1 1v3a1 1 0 002 0V6a1 1 0 00-1-1z" clipRule="evenodd" />
            </svg>
            최소 2글자 이상 입력해주세요
          </div>
        )}
        
        <div className="mb-[500px]">
          <CommonButton text="다음" disabled={!isButtonEnabled} onClick={handleNext} />
        </div>
      </div>
    </div>
  );
} <|MERGE_RESOLUTION|>--- conflicted
+++ resolved
@@ -53,17 +53,12 @@
     }
 
     try {
-<<<<<<< HEAD
-      await saveEnglishName({
-        englishName: trimmedName
-=======
       console.log("🔍 saveOnboardingStep1 호출 시작");
       await saveOnboardingStep1({
         englishName: trimmedName,
         residence: '',
         profileImage: null,
         intro: ''
->>>>>>> 347376af
       });
       console.log("🔍 saveOnboardingStep1 성공");
       setEnglishName(trimmedName);
